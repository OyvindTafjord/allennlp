--- conflicted
+++ resolved
@@ -8,13 +8,7 @@
 from allennlp.commands.dry_run import DryRun
 from allennlp.commands.elmo import Elmo
 from allennlp.commands.evaluate import Evaluate
-<<<<<<< HEAD
-from allennlp.commands.evaluate_custom import EvaluateCustom
-from allennlp.commands.fine_tune import FineTune
-from allennlp.commands.make_vocab import MakeVocab
-=======
 from allennlp.commands.find_learning_rate import FindLearningRate
->>>>>>> f4284dca
 from allennlp.commands.predict import Predict
 from allennlp.commands.print_results import PrintResults
 from allennlp.commands.subcommand import Subcommand
@@ -85,44 +79,7 @@
     work for them, unless you use the ``--include-package`` flag or you make your code available
     as a plugin (see :mod:`~allennlp.common.plugins`).
     """
-<<<<<<< HEAD
-    # pylint: disable=dangerous-default-value
-    parser = ArgumentParserWithDefaults(description="Run AllenNLP", usage='%(prog)s', prog=prog)
-    parser.add_argument('--version', action='version', version='%(prog)s ' + __version__)
-
-    subparsers = parser.add_subparsers(title='Commands', metavar='')
-
-    subcommands = {
-            # Default commands
-            "configure": Configure(),
-            "train": Train(),
-            "evaluate": Evaluate(),
-            "evaluate_custom": EvaluateCustom(),
-            "predict": Predict(),
-            "make-vocab": MakeVocab(),
-            "elmo": Elmo(),
-            "fine-tune": FineTune(),
-            "dry-run": DryRun(),
-            "test-install": TestInstall(),
-            "find-lr": FindLearningRate(),
-            "print-results": PrintResults(),
-            # Superseded by overrides
-            **subcommand_overrides
-    }
-
-    for name, subcommand in subcommands.items():
-        subparser = subcommand.add_subparser(name, subparsers)
-        # configure doesn't need include-package because it imports
-        # whatever classes it needs.
-        if name != "configure":
-            subparser.add_argument('--include-package',
-                                   type=str,
-                                   action='append',
-                                   default=[],
-                                   help='additional packages to include')
-=======
     import_plugins()
->>>>>>> f4284dca
 
     parser = create_parser(prog)
     args = parser.parse_args()
