--- conflicted
+++ resolved
@@ -56,19 +56,10 @@
 
                 premise = example["sentence1"]
                 hypothesis = example["sentence2"]
-                id = example.get("pairID", "NA")
 
-                yield self.text_to_instance(premise, hypothesis, label, id)
+                yield self.text_to_instance(premise, hypothesis, label)
 
     @overrides
-<<<<<<< HEAD
-    def text_to_instance(self,  # type: ignore
-                         premise: str,
-                         hypothesis: str,
-                         label: str = None,
-                         id: str = None) -> Instance:
-        # pylint: disable=arguments-differ
-=======
     def text_to_instance(
         self,  # type: ignore
         premise: str,
@@ -76,7 +67,6 @@
         label: str = None,
     ) -> Instance:
 
->>>>>>> f4284dca
         fields: Dict[str, Field] = {}
         premise_tokens = self._tokenizer.tokenize(premise)
         hypothesis_tokens = self._tokenizer.tokenize(hypothesis)
@@ -85,15 +75,9 @@
         if label:
             fields["label"] = LabelField(label)
 
-<<<<<<< HEAD
-        metadata = {"id": id,
-                    "premise_tokens": [x.text for x in premise_tokens],
-                    "hypothesis_tokens": [x.text for x in hypothesis_tokens]}
-=======
         metadata = {
             "premise_tokens": [x.text for x in premise_tokens],
             "hypothesis_tokens": [x.text for x in hypothesis_tokens],
         }
->>>>>>> f4284dca
         fields["metadata"] = MetadataField(metadata)
         return Instance(fields)