--- conflicted
+++ resolved
@@ -219,13 +219,13 @@
                        "span_end_probs": span_end_probs,
                        "best_span": best_span}
         if span_start is not None:
-<<<<<<< HEAD
-            loss = nll_loss(util.masked_log_softmax(span_start_logits, passage_mask), span_start.squeeze(-1))
-            self._span_start_accuracy(span_start_logits, span_start.squeeze(-1))
-            loss += nll_loss(util.masked_log_softmax(span_end_logits, passage_mask), span_end.squeeze(-1))
-            self._span_end_accuracy(span_end_logits, span_end.squeeze(-1))
-            best_span = self._get_best_span(span_start_logits, span_end_logits)
-=======
+
+            #loss = nll_loss(util.masked_log_softmax(span_start_logits, passage_mask), span_start.squeeze(-1))
+            #self._span_start_accuracy(span_start_logits, span_start.squeeze(-1))
+            #loss += nll_loss(util.masked_log_softmax(span_end_logits, passage_mask), span_end.squeeze(-1))
+            #self._span_end_accuracy(span_end_logits, span_end.squeeze(-1))
+            #best_span = self._get_best_span(span_start_logits, span_end_logits)
+
             # Negative log likelihood criterion takes integer labels, not one hot.
             if span_start.dim() == 2:
                 _, span_start = span_start.max(-1)
@@ -235,7 +235,6 @@
                 _, span_end = span_end.max(-1)
             loss += nll_loss(util.masked_log_softmax(span_end_logits, passage_mask), span_end.view(-1))
             self._span_end_accuracy(span_end_logits, span_end)
->>>>>>> 6003eefb
             self._span_accuracy(best_span, torch.stack([span_start, span_end], -1))
             output_dict["loss"] = loss
 
