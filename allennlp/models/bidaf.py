import logging
from typing import Any, Dict, List

import torch
from torch.autograd import Variable
from torch.nn.functional import nll_loss

from allennlp.common import Params
from allennlp.common.checks import ConfigurationError
from allennlp.data import Vocabulary
from allennlp.models.model import Model
from allennlp.modules import Highway, MatrixAttention
from allennlp.modules import Seq2SeqEncoder, SimilarityFunction, TimeDistributed, TextFieldEmbedder
from allennlp.nn import InitializerApplicator, util
from allennlp.training.metrics import BooleanAccuracy, CategoricalAccuracy, SquadEmAndF1

logger = logging.getLogger(__name__)  # pylint: disable=invalid-name


@Model.register("bidaf")
class BidirectionalAttentionFlow(Model):
    """
    This class implements Minjoon Seo's `Bidirectional Attention Flow model
    <https://www.semanticscholar.org/paper/Bidirectional-Attention-Flow-for-Machine-Seo-Kembhavi/7586b7cca1deba124af80609327395e613a20e9d>`_
    for answering reading comprehension questions (ICLR 2017).

    The basic layout is pretty simple: encode words as a combination of word embeddings and a
    character-level encoder, pass the word representations through a bi-LSTM/GRU, use a matrix of
    attentions to put question information into the passage word representations (this is the only
    part that is at all non-standard), pass this through another few layers of bi-LSTMs/GRUs, and
    do a softmax over span start and span end.

    Parameters
    ----------
    vocab : ``Vocabulary``
    text_field_embedder : ``TextFieldEmbedder``
        Used to embed the ``question`` and ``passage`` ``TextFields`` we get as input to the model.
    num_highway_layers : ``int``
        The number of highway layers to use in between embedding the input and passing it through
        the phrase layer.
    phrase_layer : ``Seq2SeqEncoder``
        The encoder (with its own internal stacking) that we will use in between embedding tokens
        and doing the bidirectional attention.
    attention_similarity_function : ``SimilarityFunction``
        The similarity function that we will use when comparing encoded passage and question
        representations.
    modeling_layer : ``Seq2SeqEncoder``
        The encoder (with its own internal stacking) that we will use in between the bidirectional
        attention and predicting span start and end.
    span_end_encoder : ``Seq2SeqEncoder``
        The encoder that we will use to incorporate span start predictions into the passage state
        before predicting span end.
    initializer : ``InitializerApplicator``
        We will use this to initialize the parameters in the model, calling ``initializer(self)``.
    dropout : ``float``, optional (default=0.2)
        If greater than 0, we will apply dropout with this probability after all encoders (pytorch
        LSTMs do not apply dropout to their last layer).
    mask_lstms : ``bool``, optional (default=True)
        If ``False``, we will skip passing the mask to the LSTM layers.  This gives a ~2x speedup,
        with only a slight performance decrease, if any.  We haven't experimented much with this
        yet, but have confirmed that we still get very similar performance with much faster
        training times.  We still use the mask for all softmaxes, but avoid the shuffling that's
        required when using masking with pytorch LSTMs.
    evaluation_json_file : ``str``, optional
        If given, we will load this JSON into memory and use it to compute official metrics
        against.  We need this separately from the validation dataset, because the official metrics
        use all of the annotations, while our dataset reader picks the most frequent one.
    """
    def __init__(self, vocab: Vocabulary,
                 text_field_embedder: TextFieldEmbedder,
                 num_highway_layers: int,
                 phrase_layer: Seq2SeqEncoder,
                 attention_similarity_function: SimilarityFunction,
                 modeling_layer: Seq2SeqEncoder,
                 span_end_encoder: Seq2SeqEncoder,
                 initializer: InitializerApplicator,
                 dropout: float = 0.2,
                 mask_lstms: bool = True) -> None:
        super(BidirectionalAttentionFlow, self).__init__(vocab)

        self._text_field_embedder = text_field_embedder
        self._highway_layer = TimeDistributed(Highway(text_field_embedder.get_output_dim(),
                                                      num_highway_layers))
        self._phrase_layer = phrase_layer
        self._matrix_attention = MatrixAttention(attention_similarity_function)
        self._modeling_layer = modeling_layer
        self._span_end_encoder = span_end_encoder

        encoding_dim = phrase_layer.get_output_dim()
        modeling_dim = modeling_layer.get_output_dim()
        span_start_input_dim = encoding_dim * 4 + modeling_dim
        self._span_start_predictor = TimeDistributed(torch.nn.Linear(span_start_input_dim, 1))

        span_end_encoding_dim = span_end_encoder.get_output_dim()
        span_end_input_dim = encoding_dim * 4 + span_end_encoding_dim
        self._span_end_predictor = TimeDistributed(torch.nn.Linear(span_end_input_dim, 1))
        initializer(self)

        # Bidaf has lots of layer dimensions which need to match up - these
        # aren't necessarily obvious from the configuration files, so we check
        # here.
        if modeling_layer.get_input_dim() != 4 * encoding_dim:
            raise ConfigurationError("The input dimension to the modeling_layer must be "
                                     "equal to 4 times the encoding dimension of the phrase_layer. "
                                     "Found {} and 4 * {} respectively.".format(modeling_layer.get_input_dim(),
                                                                                encoding_dim))
        if text_field_embedder.get_output_dim() != phrase_layer.get_input_dim():
            raise ConfigurationError("The output dimension of the text_field_embedder (embedding_dim + "
                                     "char_cnn) must match the input dimension of the phrase_encoder. "
                                     "Found {} and {}, respectively.".format(text_field_embedder.get_output_dim(),
                                                                             phrase_layer.get_input_dim()))

        if span_end_encoder.get_input_dim() != encoding_dim * 4 + modeling_dim * 3:
            raise ConfigurationError("The input dimension of the span_end_encoder should be equal to "
                                     "4 * phrase_layer.output_dim + 3 * modeling_layer.output_dim. "
                                     "Found {} and (4 * {} + 3 * {}) "
                                     "respectively.".format(span_end_encoder.get_input_dim(),
                                                            encoding_dim,
                                                            modeling_dim))

        self._span_start_accuracy = CategoricalAccuracy()
        self._span_end_accuracy = CategoricalAccuracy()
        self._span_accuracy = BooleanAccuracy()
        self._squad_metrics = SquadEmAndF1()
        if dropout > 0:
            self._dropout = torch.nn.Dropout(p=dropout)
        else:
            self._dropout = lambda x: x
        self._mask_lstms = mask_lstms

    def forward(self,  # type: ignore
                question: Dict[str, torch.LongTensor],
                passage: Dict[str, torch.LongTensor],
                span_start: torch.IntTensor = None,
                span_end: torch.IntTensor = None,
                metadata: List[Dict[str, Any]] = None) -> Dict[str, torch.Tensor]:
        # pylint: disable=arguments-differ
        """
        Parameters
        ----------
        question : Dict[str, torch.LongTensor]
            From a ``TextField``.
        passage : Dict[str, torch.LongTensor]
            From a ``TextField``.  The model assumes that this passage contains the answer to the
            question, and predicts the beginning and ending positions of the answer within the
            passage.
        span_start : ``torch.IntTensor``, optional
            From an ``IndexField``.  This is one of the things we are trying to predict - the
            beginning position of the answer with the passage.  This is an `inclusive` index.  If
            this is given, we will compute a loss that gets included in the output dictionary.
        span_end : ``torch.IntTensor``, optional
            From an ``IndexField``.  This is one of the things we are trying to predict - the
            ending position of the answer with the passage.  This is an `inclusive` index.  If
            this is given, we will compute a loss that gets included in the output dictionary.
        metadata : ``List[Dict[str, Any]]``, optional
            If present, this should contain the question ID, original passage text, and token
            offsets into the passage for each instance in the batch.  We use this for computing
            official metrics using the official SQuAD evaluation script.  The length of this list
            should be the batch size, and each dictionary should have the keys ``id``,
            ``original_passage``, and ``token_offsets``.  If you only want the best span string and
            don't care about official metrics, you can omit the ``id`` key.

        Returns
        -------
        An output dictionary consisting of:
        span_start_logits : torch.FloatTensor
            A tensor of shape ``(batch_size, passage_length)`` representing unnormalised log
            probabilities of the span start position.
        span_start_probs : torch.FloatTensor
            The result of ``softmax(span_start_logits)``.
        span_end_logits : torch.FloatTensor
            A tensor of shape ``(batch_size, passage_length)`` representing unnormalised log
            probabilities of the span end position (inclusive).
        span_end_probs : torch.FloatTensor
            The result of ``softmax(span_end_logits)``.
        best_span : torch.IntTensor
            The result of a constrained inference over ``span_start_logits`` and
            ``span_end_logits`` to find the most probable span.  Shape is ``(batch_size, 2)``.
        loss : torch.FloatTensor, optional
            A scalar loss to be optimised.
        best_span_str : List[str]
            If sufficient metadata was provided for the instances in the batch, we also return the
            string from the original passage that the model thinks is the best answer to the
            question.
        """
        embedded_question = self._highway_layer(self._text_field_embedder(question))
        embedded_passage = self._highway_layer(self._text_field_embedder(passage))
        batch_size = embedded_question.size(0)
        passage_length = embedded_passage.size(1)
        question_mask = util.get_text_field_mask(question).float()
        passage_mask = util.get_text_field_mask(passage).float()
        question_lstm_mask = question_mask if self._mask_lstms else None
        passage_lstm_mask = passage_mask if self._mask_lstms else None

        encoded_question = self._dropout(self._phrase_layer(embedded_question, question_lstm_mask))
        encoded_passage = self._dropout(self._phrase_layer(embedded_passage, passage_lstm_mask))
        encoding_dim = encoded_question.size(-1)

        # Shape: (batch_size, passage_length, question_length)
        passage_question_similarity = self._matrix_attention(encoded_passage, encoded_question)
        # Shape: (batch_size, passage_length, question_length)
        passage_question_attention = util.last_dim_softmax(passage_question_similarity, question_mask)
        # Shape: (batch_size, passage_length, encoding_dim)
        passage_question_vectors = util.weighted_sum(encoded_question, passage_question_attention)

        # We replace masked values with something really negative here, so they don't affect the
        # max below.
        masked_similarity = util.replace_masked_values(passage_question_similarity,
                                                       question_mask.unsqueeze(1),
                                                       -1e7)
        # Shape: (batch_size, passage_length)
        question_passage_similarity = masked_similarity.max(dim=-1)[0].squeeze(-1)
        # Shape: (batch_size, passage_length)
        question_passage_attention = util.masked_softmax(question_passage_similarity, passage_mask)
        # Shape: (batch_size, encoding_dim)
        question_passage_vector = util.weighted_sum(encoded_passage, question_passage_attention)
        # Shape: (batch_size, passage_length, encoding_dim)
        tiled_question_passage_vector = question_passage_vector.unsqueeze(1).expand(batch_size,
                                                                                    passage_length,
                                                                                    encoding_dim)

        # Shape: (batch_size, passage_length, encoding_dim * 4)
        final_merged_passage = torch.cat([encoded_passage,
                                          passage_question_vectors,
                                          encoded_passage * passage_question_vectors,
                                          encoded_passage * tiled_question_passage_vector],
                                         dim=-1)

        modeled_passage = self._dropout(self._modeling_layer(final_merged_passage, passage_lstm_mask))
        modeling_dim = modeled_passage.size(-1)

        # Shape: (batch_size, passage_length, encoding_dim * 4 + modeling_dim))
        span_start_input = self._dropout(torch.cat([final_merged_passage, modeled_passage], dim=-1))
        # Shape: (batch_size, passage_length)
        span_start_logits = self._span_start_predictor(span_start_input).squeeze(-1)
        # Shape: (batch_size, passage_length)
        span_start_probs = util.masked_softmax(span_start_logits, passage_mask)

        # Shape: (batch_size, modeling_dim)
        span_start_representation = util.weighted_sum(modeled_passage, span_start_probs)
        # Shape: (batch_size, passage_length, modeling_dim)
        tiled_start_representation = span_start_representation.unsqueeze(1).expand(batch_size,
                                                                                   passage_length,
                                                                                   modeling_dim)

        # Shape: (batch_size, passage_length, encoding_dim * 4 + modeling_dim * 3)
        span_end_representation = torch.cat([final_merged_passage,
                                             modeled_passage,
                                             tiled_start_representation,
                                             modeled_passage * tiled_start_representation],
                                            dim=-1)
        # Shape: (batch_size, passage_length, encoding_dim)
        encoded_span_end = self._dropout(self._span_end_encoder(span_end_representation,
                                                                passage_lstm_mask))
        # Shape: (batch_size, passage_length, encoding_dim * 4 + span_end_encoding_dim)
        span_end_input = self._dropout(torch.cat([final_merged_passage, encoded_span_end], dim=-1))
        span_end_logits = self._span_end_predictor(span_end_input).squeeze(-1)
        span_end_probs = util.masked_softmax(span_end_logits, passage_mask)
        span_start_logits = util.replace_masked_values(span_start_logits, passage_mask, -1e7)
        span_end_logits = util.replace_masked_values(span_end_logits, passage_mask, -1e7)
        best_span = self._get_best_span(span_start_logits, span_end_logits)

        output_dict = {"span_start_logits": span_start_logits,
                       "span_start_probs": span_start_probs,
                       "span_end_logits": span_end_logits,
                       "span_end_probs": span_end_probs,
                       "best_span": best_span}
        if span_start is not None:
            loss = nll_loss(util.masked_log_softmax(span_start_logits, passage_mask), span_start.squeeze(-1))
            self._span_start_accuracy(span_start_logits, span_start.squeeze(-1))
            loss += nll_loss(util.masked_log_softmax(span_end_logits, passage_mask), span_end.squeeze(-1))
            self._span_end_accuracy(span_end_logits, span_end.squeeze(-1))
            self._span_accuracy(best_span, torch.stack([span_start, span_end], -1))
            output_dict["loss"] = loss
        if metadata is not None:
            output_dict['best_span_str'] = []
            output_dict['best_span_offsets'] = []
            output_dict['exact_match'] = []
            output_dict['f1_score'] = []
            output_dict['confidence'] = []
            for i in range(batch_size):
                passage_str = metadata[i]['original_passage']
                offsets = metadata[i]['token_offsets']
                predicted_span = tuple(best_span[i].data.cpu().numpy())
                start_offset = offsets[predicted_span[0]][0]
                end_offset = offsets[predicted_span[1]][1]
                output_dict['best_span_offsets'].append([start_offset, end_offset])
                confidence = (span_start_probs[i].data.cpu().numpy().tolist()[predicted_span[0]] *
                              span_end_probs[i].data.cpu().numpy().tolist()[predicted_span[1]])
                output_dict['confidence'].append(confidence)
                best_span_string = passage_str[start_offset:end_offset]
                output_dict['best_span_str'].append(best_span_string)
                answer_texts = metadata[i].get('answer_texts', [])
                if answer_texts:
<<<<<<< HEAD
                    self._squad_metrics(best_span_string, answer_texts)
=======
                    exact_match = squad_eval.metric_max_over_ground_truths(
                            squad_eval.exact_match_score,
                            best_span_string,
                            answer_texts)
                    f1_score = squad_eval.metric_max_over_ground_truths(
                            squad_eval.f1_score,
                            best_span_string,
                            answer_texts)
                output_dict['exact_match'].append(exact_match)
                output_dict['f1_score'].append(f1_score)
                self._official_em(100 * exact_match)
                self._official_f1(100 * f1_score)
>>>>>>> 4b1ea7a8
        return output_dict

    def get_metrics(self, reset: bool = False) -> Dict[str, float]:
        exact_match, f1_score = self._squad_metrics.get_metric(reset)
        return {
                'start_acc': self._span_start_accuracy.get_metric(reset),
                'end_acc': self._span_end_accuracy.get_metric(reset),
                'span_acc': self._span_accuracy.get_metric(reset),
                'em': exact_match,
                'f1': f1_score,
                }

    @staticmethod
    def _get_best_span(span_start_logits: Variable, span_end_logits: Variable) -> Variable:
        if span_start_logits.dim() != 2 or span_end_logits.dim() != 2:
            raise ValueError("Input shapes must be (batch_size, passage_length)")
        batch_size, passage_length = span_start_logits.size()
        max_span_log_prob = [-1e20] * batch_size
        span_start_argmax = [0] * batch_size
        best_word_span = Variable(span_start_logits.data.new()
                                  .resize_(batch_size, 2).fill_(0)).long()

        span_start_logits = span_start_logits.data.cpu().numpy()
        span_end_logits = span_end_logits.data.cpu().numpy()

        for b in range(batch_size):  # pylint: disable=invalid-name
            for j in range(passage_length):
                val1 = span_start_logits[b, span_start_argmax[b]]
                if val1 < span_start_logits[b, j]:
                    span_start_argmax[b] = j
                    val1 = span_start_logits[b, j]

                val2 = span_end_logits[b, j]

                if val1 + val2 > max_span_log_prob[b]:
                    best_word_span[b, 0] = span_start_argmax[b]
                    best_word_span[b, 1] = j
                    max_span_log_prob[b] = val1 + val2
        return best_word_span

    @classmethod
    def from_params(cls, vocab: Vocabulary, params: Params) -> 'BidirectionalAttentionFlow':
        embedder_params = params.pop("text_field_embedder")
        text_field_embedder = TextFieldEmbedder.from_params(vocab, embedder_params)
        num_highway_layers = params.pop("num_highway_layers")
        phrase_layer = Seq2SeqEncoder.from_params(params.pop("phrase_layer"))
        similarity_function = SimilarityFunction.from_params(params.pop("similarity_function"))
        modeling_layer = Seq2SeqEncoder.from_params(params.pop("modeling_layer"))
        span_end_encoder = Seq2SeqEncoder.from_params(params.pop("span_end_encoder"))
        initializer = InitializerApplicator.from_params(params.pop("initializer", []))
        dropout = params.pop('dropout', 0.2)

        # TODO: Remove the following when fully deprecated
        evaluation_json_file = params.pop('evaluation_json_file', None)
        if evaluation_json_file is not None:
            logger.warning("the 'evaluation_json_file' model parameter is deprecated, please remove")

        mask_lstms = params.pop('mask_lstms', True)
        params.assert_empty(cls.__name__)
        return cls(vocab=vocab,
                   text_field_embedder=text_field_embedder,
                   num_highway_layers=num_highway_layers,
                   phrase_layer=phrase_layer,
                   attention_similarity_function=similarity_function,
                   modeling_layer=modeling_layer,
                   span_end_encoder=span_end_encoder,
                   initializer=initializer,
                   dropout=dropout,
                   mask_lstms=mask_lstms)<|MERGE_RESOLUTION|>--- conflicted
+++ resolved
@@ -292,22 +292,9 @@
                 output_dict['best_span_str'].append(best_span_string)
                 answer_texts = metadata[i].get('answer_texts', [])
                 if answer_texts:
-<<<<<<< HEAD
-                    self._squad_metrics(best_span_string, answer_texts)
-=======
-                    exact_match = squad_eval.metric_max_over_ground_truths(
-                            squad_eval.exact_match_score,
-                            best_span_string,
-                            answer_texts)
-                    f1_score = squad_eval.metric_max_over_ground_truths(
-                            squad_eval.f1_score,
-                            best_span_string,
-                            answer_texts)
+                    exact_match, f1_score = self._squad_metrics(best_span_string, answer_texts)
                 output_dict['exact_match'].append(exact_match)
                 output_dict['f1_score'].append(f1_score)
-                self._official_em(100 * exact_match)
-                self._official_f1(100 * f1_score)
->>>>>>> 4b1ea7a8
         return output_dict
 
     def get_metrics(self, reset: bool = False) -> Dict[str, float]:
