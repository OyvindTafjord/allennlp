--- conflicted
+++ resolved
@@ -34,36 +34,6 @@
 
 @TrainerBase.register("default", constructor="from_partial_objects")
 class Trainer(TrainerBase):
-<<<<<<< HEAD
-    def __init__(self,
-                 model: Model,
-                 optimizer: torch.optim.Optimizer,
-                 iterator: DataIterator,
-                 train_dataset: Iterable[Instance],
-                 validation_dataset: Optional[Iterable[Instance]] = None,
-                 patience: Optional[int] = None,
-                 validation_metric: str = "-loss",
-                 validation_iterator: DataIterator = None,
-                 shuffle: bool = True,
-                 num_epochs: int = 20,
-                 serialization_dir: Optional[str] = None,
-                 num_serialized_models_to_keep: int = 20,
-                 keep_serialized_model_every_num_seconds: int = None,
-                 checkpointer: Checkpointer = None,
-                 model_save_interval: float = None,
-                 cuda_device: Union[int, List] = -1,
-                 grad_norm: Optional[float] = None,
-                 grad_clipping: Optional[float] = None,
-                 learning_rate_scheduler: Optional[LearningRateScheduler] = None,
-                 momentum_scheduler: Optional[MomentumScheduler] = None,
-                 summary_interval: int = 100,
-                 histogram_interval: int = None,
-                 should_log_parameter_statistics: bool = True,
-                 should_log_learning_rate: bool = False,
-                 log_batch_size_period: Optional[int] = None,
-                 moving_average: Optional[MovingAverage] = None,
-                 gradient_accumulation_batch_size: int = None) -> None:
-=======
     def __init__(
         self,
         model: Model,
@@ -97,7 +67,6 @@
         world_size: int = 1,
         num_gradient_accumulation_steps: int = 1,
     ) -> None:
->>>>>>> f4284dca
         """
         A trainer for doing supervised learning. It just takes a labeled dataset
         and a `DataIterator`, and uses the supplied `Optimizer` to learn the weights
@@ -210,11 +179,6 @@
             parameters. Be careful that when saving the checkpoint, we will save the moving averages of
             parameters. This is necessary because we want the saved model to perform as well as the validated
             model if we load it later. But this may cause problems if you restart the training from checkpoint.
-<<<<<<< HEAD
-        gradient_accumulation_batch_size: ``int``, (default = None)
-            if provided, then accumulate gradients until the effective batch
-            size is at least this value.
-=======
         distributed : `bool`, optional, (default = False)
             If set, PyTorch's `DistributedDataParallel` is used to train the model in multiple GPUs. This also
             requires `world_size` to be greater than 1.
@@ -227,7 +191,6 @@
             Gradients are accumulated for the given number of steps before doing an optimizer step. This can
             be useful to accommodate batches that are larger than the RAM size. Refer Thomas Wolf's
             [post](https://tinyurl.com/y5mv44fw) for details on Gradient Accumulation.
->>>>>>> f4284dca
         """
         super().__init__(serialization_dir, cuda_device, distributed, local_rank, world_size)
 
@@ -313,9 +276,6 @@
         if histogram_interval is not None:
             self._tensorboard.enable_activation_logging(self.model)
 
-<<<<<<< HEAD
-        self.gradient_accumulation_batch_size = gradient_accumulation_batch_size
-=======
         # Using `DistributedDataParallel`(ddp) brings in a quirk wrt AllenNLP's `Model` interface and its
         # usage. A `Model` object is wrapped by `ddp`, but assigning the wrapped model to `self.model`
         # will break the usages such as `Model.get_regularization_penalty`, `Model.get_metrics`, etc.
@@ -329,7 +289,6 @@
             )
         else:
             self._pytorch_model = self.model
->>>>>>> f4284dca
 
     def rescale_gradients(self) -> Optional[float]:
         return training_util.rescale_gradients(self.model, self._grad_norm)
@@ -399,59 +358,15 @@
         histogram_parameters = set(self.model.get_parameters_for_histogram_tensorboard_logging())
 
         logger.info("Training")
-<<<<<<< HEAD
-        train_generator_tqdm = Tqdm.tqdm(train_generator,
-                                         total=num_training_batches)
-        cumulative_batch_size = 0
-        accumulated_batches = []
-        accumulated_batch_sizes = []
-        for batch_group in train_generator_tqdm:
-            accumulated_batches.append(batch_group)
-            cur_batch = sum([training_util.get_batch_size(batch) for batch in batch_group])
-            accumulated_batch_sizes.append(cur_batch)
-            effective_batch_size = sum(accumulated_batch_sizes)
-
-            # check to see if this is a gradient update step
-            if self.gradient_accumulation_batch_size is None:
-                do_update_grads = True
-            else:
-                if effective_batch_size >= self.gradient_accumulation_batch_size:
-                    do_update_grads = True
-                else:
-                    do_update_grads = False
-
-            if not do_update_grads:
-                # get another batch from the generator
-                continue
-
-            # else run the forward/backward for each batch
-=======
 
         cumulative_batch_group_size = 0
         for batch_group in batch_group_generator_tqdm:
->>>>>>> f4284dca
             batches_this_epoch += 1
             self._batch_num_total += 1
             batch_num_total = self._batch_num_total
 
             self.optimizer.zero_grad()
 
-<<<<<<< HEAD
-            # process all the accumulated gradients
-            for this_batch, this_batch_size in zip(
-                    accumulated_batches, accumulated_batch_sizes
-            ):
-                loss = self.batch_loss(this_batch, for_training=True)
-                loss = loss * (this_batch_size / float(effective_batch_size))
-
-                if torch.isnan(loss):
-                    raise ValueError("nan loss encountered")
-                loss.backward()
-                train_loss += loss.item()
-
-            accumulated_batches = []
-            accumulated_batch_sizes = []
-=======
             for batch in batch_group:
                 loss = self.batch_loss(batch, for_training=True)
                 if torch.isnan(loss):
@@ -459,9 +374,7 @@
                 loss = loss / len(batch_group)
                 loss.backward()
                 train_loss += loss.item()
->>>>>>> f4284dca
-
-            # now update the gradients
+
             batch_grad_norm = self.rescale_gradients()
 
             # This does nothing if batch_num_total is None or you are using a
@@ -541,36 +454,6 @@
                     "{0}.{1}".format(epoch, training_util.time_to_str(int(last_save_time)))
                 )
 
-<<<<<<< HEAD
-        # TODO: This should be done without copying all this code
-        if len(accumulated_batches) > 0:
-            batches_this_epoch += 1
-            self._batch_num_total += 1
-            batch_num_total = self._batch_num_total
-
-            self.optimizer.zero_grad()
-
-            # process all the accumulated gradients
-            for this_batch, this_batch_size in zip(
-                    accumulated_batches, accumulated_batch_sizes
-            ):
-                loss = self.batch_loss(this_batch, for_training=True)
-                loss = loss * (this_batch_size / float(effective_batch_size))
-
-                if torch.isnan(loss):
-                    raise ValueError("nan loss encountered")
-                loss.backward()
-                train_loss += loss.item()
-            batch_grad_norm = self.rescale_gradients()
-            if self._learning_rate_scheduler:
-                self._learning_rate_scheduler.step_batch(batch_num_total)
-            if self._momentum_scheduler:
-                self._momentum_scheduler.step_batch(batch_num_total)
-            self.optimizer.step()
-
-        metrics = training_util.get_metrics(self.model, train_loss, batches_this_epoch, reset=True)
-        metrics['cpu_memory_MB'] = peak_cpu_usage
-=======
         # Let all workers finish their epoch before computing
         # the final statistics for the epoch.
         if self._distributed:
@@ -585,7 +468,6 @@
             cuda_device=[self.cuda_device],
         )
         metrics["cpu_memory_MB"] = peak_cpu_usage
->>>>>>> f4284dca
         for (gpu_num, memory) in gpu_usage:
             metrics["gpu_" + str(gpu_num) + "_memory_MB"] = memory
         return metrics
@@ -878,33 +760,6 @@
         return epoch_to_return
 
     @classmethod
-<<<<<<< HEAD
-    def from_params(cls,  # type: ignore
-                    model: Model,
-                    serialization_dir: str,
-                    iterator: DataIterator,
-                    train_data: Iterable[Instance],
-                    validation_data: Optional[Iterable[Instance]],
-                    params: Params,
-                    validation_iterator: DataIterator = None) -> 'Trainer':
-        # pylint: disable=arguments-differ
-        patience = params.pop_int("patience", None)
-        validation_metric = params.pop("validation_metric", "-loss")
-        shuffle = params.pop_bool("shuffle", True)
-        num_epochs = params.pop_int("num_epochs", 20)
-        cuda_device = parse_cuda_device(params.pop("cuda_device", -1))
-        grad_norm = params.pop_float("grad_norm", None)
-        grad_clipping = params.pop_float("grad_clipping", None)
-        lr_scheduler_params = params.pop("learning_rate_scheduler", None)
-        momentum_scheduler_params = params.pop("momentum_scheduler", None)
-        gradient_accumulation_batch_size = params.pop_int("gradient_accumulation_batch_size", None)
-
-        if isinstance(cuda_device, list):
-            model_device = cuda_device[0]
-        else:
-            model_device = cuda_device
-        if model_device >= 0:
-=======
     def from_partial_objects(
         cls,
         model: Model,
@@ -955,7 +810,6 @@
 
         check_for_gpu(cuda_device)
         if cuda_device >= 0:
->>>>>>> f4284dca
             # Moving model to GPU here so that the optimizer state gets constructed on
             # the right device.
             model = model.cuda(cuda_device)
@@ -967,54 +821,6 @@
 
         common_util.log_frozen_and_tunable_parameter_names(model)
 
-<<<<<<< HEAD
-        if 'checkpointer' in params:
-            if 'keep_serialized_model_every_num_seconds' in params or \
-                    'num_serialized_models_to_keep' in params:
-                raise ConfigurationError(
-                        "Checkpointer may be initialized either from the 'checkpointer' key or from the "
-                        "keys 'num_serialized_models_to_keep' and 'keep_serialized_model_every_num_seconds'"
-                        " but the passed config uses both methods.")
-            checkpointer = Checkpointer.from_params(params.pop("checkpointer"))
-        else:
-            num_serialized_models_to_keep = params.pop_int("num_serialized_models_to_keep", 20)
-            keep_serialized_model_every_num_seconds = params.pop_int(
-                    "keep_serialized_model_every_num_seconds", None)
-            checkpointer = Checkpointer(
-                    serialization_dir=serialization_dir,
-                    num_serialized_models_to_keep=num_serialized_models_to_keep,
-                    keep_serialized_model_every_num_seconds=keep_serialized_model_every_num_seconds)
-        model_save_interval = params.pop_float("model_save_interval", None)
-        summary_interval = params.pop_int("summary_interval", 100)
-        histogram_interval = params.pop_int("histogram_interval", None)
-        should_log_parameter_statistics = params.pop_bool("should_log_parameter_statistics", True)
-        should_log_learning_rate = params.pop_bool("should_log_learning_rate", False)
-        log_batch_size_period = params.pop_int("log_batch_size_period", None)
-
-        params.assert_empty(cls.__name__)
-        return cls(model, optimizer, iterator,
-                   train_data, validation_data,
-                   patience=patience,
-                   validation_metric=validation_metric,
-                   validation_iterator=validation_iterator,
-                   shuffle=shuffle,
-                   num_epochs=num_epochs,
-                   serialization_dir=serialization_dir,
-                   cuda_device=cuda_device,
-                   grad_norm=grad_norm,
-                   grad_clipping=grad_clipping,
-                   learning_rate_scheduler=lr_scheduler,
-                   momentum_scheduler=momentum_scheduler,
-                   checkpointer=checkpointer,
-                   model_save_interval=model_save_interval,
-                   summary_interval=summary_interval,
-                   histogram_interval=histogram_interval,
-                   should_log_parameter_statistics=should_log_parameter_statistics,
-                   should_log_learning_rate=should_log_learning_rate,
-                   log_batch_size_period=log_batch_size_period,
-                   moving_average=moving_average,
-                   gradient_accumulation_batch_size=gradient_accumulation_batch_size)
-=======
         parameters = [[n, p] for n, p in model.named_parameters() if p.requires_grad]
         optimizer_ = optimizer.construct(model_parameters=parameters)
         if not optimizer_:
@@ -1061,5 +867,4 @@
             local_rank=local_rank,
             world_size=world_size,
             num_gradient_accumulation_steps=num_gradient_accumulation_steps,
-        )
->>>>>>> f4284dca
+        )